/**
 * Copyright (c) Microsoft Corporation
 * All rights reserved.
 *
 * MIT License
 *
 * Permission is hereby granted, free of charge, to any person obtaining a copy of this software and associated
 * documentation files (the "Software"), to deal in the Software without restriction, including without limitation
 * the rights to use, copy, modify, merge, publish, distribute, sublicense, and/or sell copies of the Software, and
 * to permit persons to whom the Software is furnished to do so, subject to the following conditions:
 * The above copyright notice and this permission notice shall be included in all copies or substantial portions of the Software.
 *
 * THE SOFTWARE IS PROVIDED *AS IS*, WITHOUT WARRANTY OF ANY KIND, EXPRESS OR IMPLIED, INCLUDING
 * BUT NOT LIMITED TO THE WARRANTIES OF MERCHANTABILITY, FITNESS FOR A PARTICULAR PURPOSE AND
 * NONINFRINGEMENT. IN NO EVENT SHALL THE AUTHORS OR COPYRIGHT HOLDERS BE LIABLE FOR ANY CLAIM,
 * DAMAGES OR OTHER LIABILITY, WHETHER IN AN ACTION OF CONTRACT, TORT OR OTHERWISE, ARISING FROM,
 * OUT OF OR IN CONNECTION WITH THE SOFTWARE OR THE USE OR OTHER DEALINGS IN THE SOFTWARE.
 */

'use strict';

import * as assert from 'assert';
import * as cpp from 'child-process-promise';
import { ChildProcess, spawn, StdioOptions } from 'child_process';
import { Deferred } from 'ts-deferred';
import * as component from '../common/component';
import { DataStore, MetricDataRecord, MetricType, TrialJobInfo } from '../common/datastore';
import { NNIError } from '../common/errors';
import { getExperimentId, setInitTrialSequenceId } from '../common/experimentStartupInfo';
import { getLogger, Logger } from '../common/log';
import {
    ExperimentParams, ExperimentProfile, Manager, ExperimentStatus,
    NNIManagerStatus, ProfileUpdateType, TrialJobStatistics
} from '../common/manager';
import {
    TrainingService, TrialJobApplicationForm, TrialJobDetail, TrialJobMetric, TrialJobStatus
} from '../common/trainingService';
import { delay, getCheckpointDir, getExperimentRootDir, getLogDir, getMsgDispatcherCommand, mkDirP, getTunerProc, getLogLevel, isAlive, killPid } from '../common/utils';
import {
    ADD_CUSTOMIZED_TRIAL_JOB, INITIALIZE, INITIALIZED, KILL_TRIAL_JOB, NEW_TRIAL_JOB, NO_MORE_TRIAL_JOBS, PING,
    REPORT_METRIC_DATA, REQUEST_TRIAL_JOBS, SEND_TRIAL_JOB_PARAMETER, TERMINATE, TRIAL_END, UPDATE_SEARCH_SPACE
} from './commands';
import { createDispatcherInterface, IpcInterface } from './ipcInterface';

/**
 * NNIManager which implements Manager interface
 */
class NNIManager implements Manager {
    private trainingService: TrainingService;
    private dispatcher: IpcInterface | undefined;
    private currSubmittedTrialNum: number;  // need to be recovered
    private trialConcurrencyChange: number; // >0: increase, <0: decrease
    private customizedTrials: string[]; // need to be recovered
    private log: Logger;
    private dataStore: DataStore;
    private experimentProfile: ExperimentProfile;
    private dispatcherPid: number;
    private status: NNIManagerStatus;
    private waitingTrials: string[];
    private trialJobs: Map<string, TrialJobDetail>;

    constructor() {
        this.currSubmittedTrialNum = 0;
        this.trialConcurrencyChange = 0;
        this.customizedTrials = [];
        this.trainingService = component.get(TrainingService);
        assert(this.trainingService);
        this.dispatcherPid = 0;
        this.waitingTrials = [];
        this.trialJobs = new Map<string, TrialJobDetail>();

        this.log = getLogger();
        this.dataStore = component.get(DataStore);
        this.experimentProfile = this.createEmptyExperimentProfile();
        this.status = {
            status: 'INITIALIZED',
            errors: []
        };
    }

    public updateExperimentProfile(experimentProfile: ExperimentProfile, updateType: ProfileUpdateType): Promise<void> {
        switch (updateType) {
            case 'TRIAL_CONCURRENCY':
                this.updateTrialConcurrency(experimentProfile.params.trialConcurrency);
                break;
            case 'MAX_EXEC_DURATION':
                this.updateMaxExecDuration(experimentProfile.params.maxExecDuration);
                break;
            case 'SEARCH_SPACE':
                this.updateSearchSpace(experimentProfile.params.searchSpace);
                break;
            case 'MAX_TRIAL_NUM':
                this.updateMaxTrialNum(experimentProfile.params.maxTrialNum);
                break;
            default:
                throw new Error('Error: unrecognized updateType');
        }

        return this.storeExperimentProfile();
    }

    public addCustomizedTrialJob(hyperParams: string): Promise<void> {
        if (this.currSubmittedTrialNum >= this.experimentProfile.params.maxTrialNum) {
            return Promise.reject(
                new Error('reach maxTrialNum')
            );
        }
        this.customizedTrials.push(hyperParams);

        // trial id has not been generated yet, thus use '' instead
        return this.dataStore.storeTrialJobEvent('ADD_CUSTOMIZED', '', hyperParams);
    }

    public async cancelTrialJobByUser(trialJobId: string): Promise<void> {
        this.log.info(`User cancelTrialJob: ${trialJobId}`);
        await this.trainingService.cancelTrialJob(trialJobId);
        await this.dataStore.storeTrialJobEvent('USER_TO_CANCEL', trialJobId, '');
    }

    public async startExperiment(expParams: ExperimentParams): Promise<string> {
        this.log.info(`Starting experiment: ${this.experimentProfile.id}`);
        this.experimentProfile.params = expParams;
        await this.storeExperimentProfile();
        this.log.debug('Setup tuner...');

        // Set up multiphase config
        if (expParams.multiPhase && this.trainingService.isMultiPhaseJobSupported) {
            this.trainingService.setClusterMetadata('multiPhase', expParams.multiPhase.toString());
        }
        // Set up versionCheck config
        if (expParams.versionCheck !== undefined) {
            this.trainingService.setClusterMetadata('version_check', expParams.versionCheck.toString());
        }
        // Set up logCollection config
        if (expParams.logCollection !== undefined) {
            this.trainingService.setClusterMetadata('log_collection', expParams.logCollection.toString());
        }
        
        const dispatcherCommand: string = getMsgDispatcherCommand(expParams.tuner, expParams.assessor, expParams.advisor,
            expParams.multiPhase, expParams.multiThread);
        this.log.debug(`dispatcher command: ${dispatcherCommand}`);
        const checkpointDir: string = await this.createCheckpointDir();
        this.setupTuner(
            dispatcherCommand,
            undefined,
            'start',
            checkpointDir);

        this.experimentProfile.startTime = Date.now();
        this.setStatus('RUNNING');
        await this.storeExperimentProfile();
        this.run().catch((err: Error) => {
            this.criticalError(err);
        });

        return this.experimentProfile.id;
    }

    public async resumeExperiment(): Promise<void> {
        this.log.info(`Resuming experiment: ${this.experimentProfile.id}`);
        //Fetch back the experiment profile
        const experimentId: string = getExperimentId();
        this.experimentProfile = await this.dataStore.getExperimentProfile(experimentId);
        const expParams: ExperimentParams = this.experimentProfile.params;

        setInitTrialSequenceId(this.experimentProfile.maxSequenceId + 1);

        // Set up multiphase config
        if (expParams.multiPhase && this.trainingService.isMultiPhaseJobSupported) {
            this.trainingService.setClusterMetadata('multiPhase', expParams.multiPhase.toString());
        }

        // Set up versionCheck config
        if (expParams.versionCheck !== undefined) {
            this.trainingService.setClusterMetadata('versionCheck', expParams.versionCheck.toString());
        }

        const dispatcherCommand: string = getMsgDispatcherCommand(expParams.tuner, expParams.assessor, expParams.advisor,
            expParams.multiPhase, expParams.multiThread);
        this.log.debug(`dispatcher command: ${dispatcherCommand}`);
        const checkpointDir: string = await this.createCheckpointDir();
        this.setupTuner(
            dispatcherCommand,
            undefined,
            'resume',
            checkpointDir);

        const allTrialJobs: TrialJobInfo[] = await this.dataStore.listTrialJobs();

        // Resume currSubmittedTrialNum
        this.currSubmittedTrialNum = allTrialJobs.length;

        // Check the final status for WAITING and RUNNING jobs
        await Promise.all(allTrialJobs
            .filter((job: TrialJobInfo) => job.status === 'WAITING' || job.status === 'RUNNING')
            .map((job: TrialJobInfo) => this.dataStore.storeTrialJobEvent('FAILED', job.id)));

        if (this.experimentProfile.execDuration < this.experimentProfile.params.maxExecDuration &&
            this.currSubmittedTrialNum < this.experimentProfile.params.maxTrialNum &&
            this.experimentProfile.endTime) {
            delete this.experimentProfile.endTime;
        }
        this.setStatus('RUNNING');

        // TO DO: update database record for resume event
        this.run().catch((err: Error) => {
            this.criticalError(err);
        });
    }

    public getTrialJob(trialJobId: string): Promise<TrialJobDetail> {
        return Promise.resolve(
            this.trainingService.getTrialJob(trialJobId)
        );
    }

    public async setClusterMetadata(key: string, value: string): Promise<void> {
        this.log.info(`NNIManager setClusterMetadata, key: ${key}, value: ${value}`);
        let timeoutId: NodeJS.Timer;
        // TO DO: move timeout value to constants file
        const delay1: Promise<{}> = new Promise((resolve: Function, reject: Function): void => {
            timeoutId = setTimeout(
                () => { reject(new Error('TrainingService setClusterMetadata timeout. Please check your config file.')); },
                10000);
        });
        await Promise.race([delay1, this.trainingService.setClusterMetadata(key, value)]).finally(() => {
            clearTimeout(timeoutId);
        });
    }

    public getClusterMetadata(key: string): Promise<string> {
        return Promise.resolve(
            this.trainingService.getClusterMetadata(key)
        );
    }

    public async getTrialJobStatistics(): Promise<TrialJobStatistics[]> {
        return this.dataStore.getTrialJobStatistics();
    }

    public async stopExperiment(): Promise<void> {
        this.setStatus('STOPPING');
        this.log.info('Stopping experiment, cleaning up ...');
        await this.experimentDoneCleanUp();
        this.log.info('Experiment stopped.');
    }

    public async getMetricData(trialJobId?: string, metricType?: MetricType): Promise<MetricDataRecord[]> {
        return this.dataStore.getMetricData(trialJobId, metricType);
    }

    public getExperimentProfile(): Promise<ExperimentProfile> {
        // TO DO: using Promise.resolve()
        const deferred: Deferred<ExperimentProfile> = new Deferred<ExperimentProfile>();
        deferred.resolve(this.experimentProfile);

        return deferred.promise;
    }

    public getStatus(): NNIManagerStatus {
        return this.status;
    }

    public async listTrialJobs(status?: TrialJobStatus): Promise<TrialJobInfo[]> {
        return this.dataStore.listTrialJobs(status);
    }

    private setupTuner(command: string, cwd: string | undefined, mode: 'start' | 'resume', dataDirectory: string): void {
        if (this.dispatcher !== undefined) {
            return;
        }
        const stdio: StdioOptions = ['ignore', process.stdout, process.stderr, 'pipe', 'pipe'];
        let newCwd: string;
        if (cwd === undefined || cwd === '') {
            newCwd = getLogDir();
        } else {
            newCwd = cwd;
        }
        // TO DO: add CUDA_VISIBLE_DEVICES
        let includeIntermediateResultsEnv: boolean | undefined = false;
        if (this.experimentProfile.params.tuner !== undefined) {
            includeIntermediateResultsEnv = this.experimentProfile.params.tuner.includeIntermediateResults;
        }

        let nniEnv = {
            NNI_MODE: mode,
            NNI_CHECKPOINT_DIRECTORY: dataDirectory,
            NNI_LOG_DIRECTORY: getLogDir(),
            NNI_LOG_LEVEL: getLogLevel(),
            NNI_INCLUDE_INTERMEDIATE_RESULTS: includeIntermediateResultsEnv
        };
        let newEnv = Object.assign({}, process.env, nniEnv);
<<<<<<< HEAD
        let tunerProc: ChildProcess;
        if(process.platform === "win32"){
            let cmd = command.split(" ", 1)[0];
             tunerProc = spawn(cmd, command.substr(cmd.length+1).split(" "), {
                stdio,
                cwd: newCwd,
                env: newEnv
            });
        }
        else{
              tunerProc = spawn(command, [], {
                stdio,
                cwd: newCwd,
                env: newEnv,
                shell: true
            });
        }
=======
        const tunerProc: ChildProcess = getTunerProc(command,stdio,newCwd,newEnv);
>>>>>>> 44f99026
        this.dispatcherPid = tunerProc.pid;
        this.dispatcher = createDispatcherInterface(tunerProc);

        return;
    }

    private updateTrialConcurrency(trialConcurrency: number): void {
        // we assume trialConcurrency >= 0, which is checked by restserver
        this.trialConcurrencyChange += (trialConcurrency - this.experimentProfile.params.trialConcurrency);
        this.experimentProfile.params.trialConcurrency = trialConcurrency;

        return;
    }

    private updateMaxExecDuration(duration: number): void {
        this.experimentProfile.params.maxExecDuration = duration;

        return;
    }

    private updateSearchSpace(searchSpace: string): void {
        if (this.dispatcher === undefined) {
            throw new Error('Error: tuner has not been setup');
        }
        this.dispatcher.sendCommand(UPDATE_SEARCH_SPACE, searchSpace);
        this.experimentProfile.params.searchSpace = searchSpace;

        return;
    }

    private updateMaxTrialNum(maxTrialNum: number): void {
        this.experimentProfile.params.maxTrialNum = maxTrialNum;

        return;
    }

    private async experimentDoneCleanUp(): Promise<void> {
        if (this.dispatcher === undefined) {
            throw new Error('Error: tuner has not been setup');
        }
        this.dispatcher.sendCommand(TERMINATE);
        let tunerAlive: boolean = true;
        // gracefully terminate tuner and assessor here, wait at most 30 seconds.
        for (let i: number = 0; i < 30; i++) {
            if (!tunerAlive) { break; }
            tunerAlive = await isAlive(this.dispatcherPid);
            await delay(1000);
        }
        await killPid(this.dispatcherPid);
        const trialJobList: TrialJobDetail[] = await this.trainingService.listTrialJobs();
        // TO DO: to promise all
        for (const trialJob of trialJobList) {
            if (trialJob.status === 'RUNNING' ||
                trialJob.status === 'WAITING') {
                try {
                    this.log.info(`cancelTrialJob: ${trialJob.id}`);
                    await this.trainingService.cancelTrialJob(trialJob.id);
                } catch (error) {
                    // pid does not exist, do nothing here
                }
            }
        }
        await this.trainingService.cleanUp();
        this.experimentProfile.endTime = Date.now();
        await this.storeExperimentProfile();
        this.setStatus('STOPPED');
    }

    private async periodicallyUpdateExecDuration(): Promise<void> {
        let count: number = 1;
        while (this.status.status !== 'STOPPING' && this.status.status !== 'STOPPED') {
            await delay(1000 * 1); // 1 seconds
            if (this.status.status === 'RUNNING') {
                this.experimentProfile.execDuration += 1;
                if (count % 10 === 0) {
                    await this.storeExperimentProfile();
                }
            }
            count += 1;
        }
    }

    private async pingDispatcher(): Promise<void> {
        if (this.dispatcher === undefined) {
            throw new Error('Error: tuner has not been setup');
        }
        while (!['ERROR', 'STOPPING', 'STOPPED'].includes(this.status.status)) {
            this.dispatcher.sendCommand(PING);
            await delay(1000 * 5);
        }
    }

    private async requestTrialJobsStatus(): Promise<number> {
        let finishedTrialJobNum: number = 0;
        if (this.dispatcher === undefined) {
            throw new Error('Error: tuner has not been setup');
        }
        for (const trialJobId of Array.from(this.trialJobs.keys())) {
            const trialJobDetail: TrialJobDetail = await this.trainingService.getTrialJob(trialJobId);
            const oldTrialJobDetail: TrialJobDetail | undefined = this.trialJobs.get(trialJobId);
            if (oldTrialJobDetail !== undefined && oldTrialJobDetail.status !== trialJobDetail.status) {
                this.log.info(`Trial job ${trialJobDetail.id} status changed from ${oldTrialJobDetail.status} to ${trialJobDetail.status}`);
                this.trialJobs.set(trialJobId, Object.assign({}, trialJobDetail));
                await this.dataStore.storeTrialJobEvent(trialJobDetail.status, trialJobDetail.id, undefined, trialJobDetail);
            }
            let hyperParams: string | undefined = undefined;
            switch (trialJobDetail.status) {
                case 'SUCCEEDED':
                case 'USER_CANCELED':
                case 'EARLY_STOPPED':
                    this.trialJobs.delete(trialJobId);
                    finishedTrialJobNum++;
                    if (trialJobDetail.form.jobType === 'TRIAL') {
                        hyperParams = (<TrialJobApplicationForm>trialJobDetail.form).hyperParameters.value;
                    } else {
                        throw new Error('Error: jobType error, not TRIAL');
                    }
                    this.dispatcher.sendCommand(TRIAL_END, JSON.stringify({
                        trial_job_id: trialJobDetail.id,
                        event: trialJobDetail.status,
                        hyper_params: hyperParams
                    }));
                    break;
                case 'FAILED':
                case 'SYS_CANCELED':
                    // In the current version, we do not retry
                    // TO DO: push this job to queue for retry
                    this.trialJobs.delete(trialJobId);
                    finishedTrialJobNum++;
                    if (trialJobDetail.form.jobType === 'TRIAL') {
                        hyperParams = (<TrialJobApplicationForm>trialJobDetail.form).hyperParameters.value;
                    } else {
                        throw new Error('Error: jobType error, not TRIAL');
                    }
                    this.dispatcher.sendCommand(TRIAL_END, JSON.stringify({
                        trial_job_id: trialJobDetail.id,
                        event: trialJobDetail.status,
                        hyper_params: hyperParams
                    }));
                    break;
                case 'WAITING':
                case 'RUNNING':
                case 'UNKNOWN':
                    // Do nothing
                    break;
                default:
                // TO DO: add warning in log
            }
        }

        return finishedTrialJobNum;
    }

    private async manageTrials(): Promise<void> {
        if (this.dispatcher === undefined) {
            throw new Error('Error: tuner has not been setup');
        }
        let allFinishedTrialJobNum: number = this.currSubmittedTrialNum;
        let waitSubmittedToFinish: number;
        while (this.status.status !== 'STOPPING' && this.status.status !== 'STOPPED') {
            const finishedTrialJobNum: number = await this.requestTrialJobsStatus();
            allFinishedTrialJobNum += finishedTrialJobNum;

            // requestTrialNum is the number of trials that will be requested from tuner.
            // If trialConcurrency does not change, requestTrialNum equals finishedTrialJobNum.
            // If trialConcurrency changes, for example, trialConcurrency increases by 2 (trialConcurrencyChange=2), then
            // requestTrialNum equals 2 + finishedTrialJobNum and trialConcurrencyChange becomes 0.
            // If trialConcurrency changes, for example, trialConcurrency decreases by 4 (trialConcurrencyChange=-4) and 
            // finishedTrialJobNum is 2, then requestTrialNum becomes -2. No trial will be requested from tuner,
            // and trialConcurrencyChange becomes -2.
            const requestTrialNum: number = this.trialConcurrencyChange + finishedTrialJobNum;
            if (requestTrialNum >= 0) {
                this.trialConcurrencyChange = 0;
            } else {
                this.trialConcurrencyChange = requestTrialNum;
            }

            const requestCustomTrialNum: number = Math.min(requestTrialNum, this.customizedTrials.length);
            for (let i: number = 0; i < requestCustomTrialNum; i++) {
                // ask tuner for more trials
                if (this.customizedTrials.length > 0) {
                    const hyperParams: string | undefined = this.customizedTrials.shift();
                    this.dispatcher.sendCommand(ADD_CUSTOMIZED_TRIAL_JOB, hyperParams);
                }
            }

            if (requestTrialNum - requestCustomTrialNum > 0) {
                this.requestTrialJobs(requestTrialNum - requestCustomTrialNum);
            }

            // check maxtrialnum and maxduration here
            // NO_MORE_TRIAL is more like a subset of RUNNING, because during RUNNING tuner
            // might tell nnimanager that this is no more trials. In NO_MORE_TRIAL state, the experiment is viewed
            // as still running. DONE could be transfered from RUNNING or NO_MORE_TRIAL.
            assert(this.status.status === 'RUNNING' ||
                this.status.status === 'DONE' ||
                this.status.status === 'NO_MORE_TRIAL' ||
                this.status.status === 'TUNER_NO_MORE_TRIAL');
            if (this.experimentProfile.execDuration > this.experimentProfile.params.maxExecDuration ||
                this.currSubmittedTrialNum >= this.experimentProfile.params.maxTrialNum) {
                if (this.status.status !== 'DONE') {
                    this.setStatus('NO_MORE_TRIAL');
                    waitSubmittedToFinish = this.currSubmittedTrialNum;

                    assert(allFinishedTrialJobNum <= waitSubmittedToFinish);
                    if (allFinishedTrialJobNum >= waitSubmittedToFinish) {
                        this.setStatus('DONE');
                        this.experimentProfile.endTime = Date.now();
                        await this.storeExperimentProfile();
                        // write this log for travis CI
                        this.log.info('Experiment done.');
                    }
                }
            } else {
                if (this.status.status === 'DONE') {
                    delete this.experimentProfile.endTime;
                    await this.storeExperimentProfile();
                }
                if (this.status.status !== 'TUNER_NO_MORE_TRIAL') {
                    this.setStatus('RUNNING');
                }
                for (let i: number = this.trialJobs.size; i < this.experimentProfile.params.trialConcurrency; i++) {
                    if (this.waitingTrials.length === 0 ||
                        this.currSubmittedTrialNum >= this.experimentProfile.params.maxTrialNum) {
                        break;
                    }
                    const hyperParams: string | undefined = this.waitingTrials.shift();
                    if (hyperParams === undefined) {
                        throw new Error(`Error: invalid hyper-parameters for job submission: ${hyperParams}`);
                    }
                    this.currSubmittedTrialNum++;
                    const trialJobAppForm: TrialJobApplicationForm = {
                        jobType: 'TRIAL',
                        hyperParameters: {
                            value: hyperParams,
                            index: 0
                        }
                    };
                    this.log.info(`submitTrialJob: form: ${JSON.stringify(trialJobAppForm)}`);
                    const trialJobDetail: TrialJobDetail = await this.trainingService.submitTrialJob(trialJobAppForm);
                    await this.storeMaxSequenceId(trialJobDetail.sequenceId);
                    this.trialJobs.set(trialJobDetail.id, Object.assign({}, trialJobDetail));
                    const trialJobDetailSnapshot: TrialJobDetail | undefined = this.trialJobs.get(trialJobDetail.id);
                    if (trialJobDetailSnapshot != undefined) {
                        await this.dataStore.storeTrialJobEvent(
                            trialJobDetailSnapshot.status, trialJobDetailSnapshot.id, hyperParams, trialJobDetailSnapshot);
                    } else {
                        assert(false, `undefined trialJobDetail in trialJobs: ${trialJobDetail.id}`);
                    }
                }
            }
            await delay(1000 * 5); // 5 seconds
        }
    }

    private storeExperimentProfile(): Promise<void> {
        this.experimentProfile.revision += 1;

        return this.dataStore.storeExperimentProfile(this.experimentProfile);
    }

    private async run(): Promise<void> {
        assert(this.dispatcher !== undefined);

        this.addEventListeners();

        this.sendInitTunerCommands();

        await Promise.all([
            this.periodicallyUpdateExecDuration(),
            this.pingDispatcher().catch((err: Error) => {
                throw new NNIError('Dispatcher error', `Dispatcher error: ${err.message}`, err);
            }),
            this.trainingService.run().catch((err: Error) => {
                throw new NNIError('Training service error', `Training service error: ${err.message}`, err);
            }),
            this.manageTrials().catch((err: Error) => {
                throw new NNIError('Job management error', `Job management error: ${err.message}`, err);
            })]);
    }

    private addEventListeners(): void {
        this.log.info('Add event listeners');
        // TO DO: cannot run this method more than once in one NNIManager instance
        if (this.dispatcher === undefined) {
            throw new Error('Error: tuner or job maintainer have not been setup');
        }
        this.trainingService.addTrialJobMetricListener((metric: TrialJobMetric) => {
            this.onTrialJobMetrics(metric).catch((err: Error) => {
                this.criticalError(new NNIError('Job metrics error', `Job metrics error: ${err.message}`, err));
            });
        });

        this.dispatcher.onCommand((commandType: string, content: string) => {
            this.onTunerCommand(commandType, content).catch((err: Error) => {
                this.criticalError(new NNIError('Tuner command event error', `Tuner command event error: ${err.message}`, err));
            });
        });
    }

    private sendInitTunerCommands(): void {
        if (this.dispatcher === undefined) {
            throw new Error('Dispatcher error: tuner has not been setup');
        }
        this.log.debug(`Send tuner command: INITIALIZE: ${this.experimentProfile.params.searchSpace}`);
        // Tuner need to be initialized with search space before generating any hyper parameters
        this.dispatcher.sendCommand(INITIALIZE, this.experimentProfile.params.searchSpace);
    }

    private async onTrialJobMetrics(metric: TrialJobMetric): Promise<void> {
        this.log.debug(`NNIManager received trial job metrics: ${metric}`);
        await this.dataStore.storeMetricData(metric.id, metric.data);
        if (this.dispatcher === undefined) {
            throw new Error('Error: tuner has not been setup');
        }
        this.dispatcher.sendCommand(REPORT_METRIC_DATA, metric.data);
    }

    private requestTrialJobs(jobNum: number): void {
        if (jobNum < 1) {
            return;
        }
        if (this.dispatcher === undefined) {
            throw new Error('Dispatcher error: tuner has not been setup');
        }
        if (this.experimentProfile.params.multiThread) {
            // Send multiple requests to ensure multiple hyper parameters are generated in non-blocking way.
            // For a single REQUEST_TRIAL_JOBS request, hyper parameters are generated one by one
            // sequentially.
            for (let i: number = 0; i < jobNum; i++) {
                this.dispatcher.sendCommand(REQUEST_TRIAL_JOBS, '1');
            }
        } else {
            this.dispatcher.sendCommand(REQUEST_TRIAL_JOBS, String(jobNum));
        }
    }

    private async onTunerCommand(commandType: string, content: string): Promise<void> {
        this.log.info(`NNIManager received command from dispatcher: ${commandType}, ${content}`);
        switch (commandType) {
            case INITIALIZED:
                // Tuner is intialized, search space is set, request tuner to generate hyper parameters
                this.requestTrialJobs(this.experimentProfile.params.trialConcurrency);
                break;
            case NEW_TRIAL_JOB:
                if (this.status.status === 'TUNER_NO_MORE_TRIAL') {
                    this.log.warning('It is not supposed to receive more trials after NO_MORE_TRIAL is set');
                    this.setStatus('RUNNING');
                }
                this.waitingTrials.push(content);
                break;
            case SEND_TRIAL_JOB_PARAMETER:
                const tunerCommand: any = JSON.parse(content);
                assert(tunerCommand.parameter_index >= 0);
                assert(tunerCommand.trial_job_id !== undefined);

                const trialJobForm: TrialJobApplicationForm = {
                    jobType: 'TRIAL',
                    hyperParameters: {
                        value: content,
                        index: tunerCommand.parameter_index
                    }
                };
                this.log.info(`updateTrialJob: job id: ${tunerCommand.trial_job_id}, form: ${JSON.stringify(trialJobForm)}`);
                await this.trainingService.updateTrialJob(tunerCommand.trial_job_id, trialJobForm);
                await this.dataStore.storeTrialJobEvent(
                    'ADD_HYPERPARAMETER', tunerCommand.trial_job_id, content, undefined);
                break;
            case NO_MORE_TRIAL_JOBS:
                this.setStatus('TUNER_NO_MORE_TRIAL');
                break;
            case KILL_TRIAL_JOB:
                this.log.info(`cancelTrialJob: ${JSON.parse(content)}`);
                await this.trainingService.cancelTrialJob(JSON.parse(content), true);
                break;
            default:
                throw new Error('Error: unsupported command type from tuner');
        }
    }

    private criticalError(err: Error): void {
        this.logError(err);
        console.error(err);
    }

    private logError(err: Error): void {
        if (err.stack !== undefined) {
            this.log.error(err.stack);
        }
        this.status.errors.push(err.message);
        this.setStatus('ERROR');
    }

    private setStatus(status: ExperimentStatus): void {
        if (status !== this.status.status) {
            this.log.info(`Change NNIManager status from: ${this.status.status} to: ${status}`);
            this.status.status = status;
        }
    }

    private createEmptyExperimentProfile(): ExperimentProfile {
        return {
            id: getExperimentId(),
            revision: 0,
            execDuration: 0,
            logDir: getExperimentRootDir(),
            maxSequenceId: 0,
            params: {
                authorName: '',
                experimentName: '',
                trialConcurrency: 0,
                maxExecDuration: 0, // unit: second
                maxTrialNum: 0, // maxTrialNum includes all the submitted trial jobs
                trainingServicePlatform: '',
                searchSpace: ''
            }
        };
    }

    private async createCheckpointDir(): Promise<string> {
        // TODO: test
        const chkpDir: string = getCheckpointDir();
        // create checkpoint directory
        await mkDirP(chkpDir);
        // assign this directory to exp profile's checkpointDir
        if (this.experimentProfile.params.advisor) {
            this.experimentProfile.params.advisor.checkpointDir = chkpDir;
        }
        if (this.experimentProfile.params.tuner) {
            this.experimentProfile.params.tuner.checkpointDir = chkpDir;
        }
        if (this.experimentProfile.params.assessor) {
            this.experimentProfile.params.assessor.checkpointDir = chkpDir;
        }

        return Promise.resolve(chkpDir);
    }

    private async storeMaxSequenceId(sequenceId: number): Promise<void> {
        if (sequenceId > this.experimentProfile.maxSequenceId) {
            this.experimentProfile.maxSequenceId = sequenceId;
            await this.storeExperimentProfile();
        }
    }
}

export { NNIManager };<|MERGE_RESOLUTION|>--- conflicted
+++ resolved
@@ -290,27 +290,7 @@
             NNI_INCLUDE_INTERMEDIATE_RESULTS: includeIntermediateResultsEnv
         };
         let newEnv = Object.assign({}, process.env, nniEnv);
-<<<<<<< HEAD
-        let tunerProc: ChildProcess;
-        if(process.platform === "win32"){
-            let cmd = command.split(" ", 1)[0];
-             tunerProc = spawn(cmd, command.substr(cmd.length+1).split(" "), {
-                stdio,
-                cwd: newCwd,
-                env: newEnv
-            });
-        }
-        else{
-              tunerProc = spawn(command, [], {
-                stdio,
-                cwd: newCwd,
-                env: newEnv,
-                shell: true
-            });
-        }
-=======
         const tunerProc: ChildProcess = getTunerProc(command,stdio,newCwd,newEnv);
->>>>>>> 44f99026
         this.dispatcherPid = tunerProc.pid;
         this.dispatcher = createDispatcherInterface(tunerProc);
 
