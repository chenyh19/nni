--- conflicted
+++ resolved
@@ -1,21 +1,14 @@
 import * as React from 'react';
 import axios from 'axios';
 import ReactEcharts from 'echarts-for-react';
-<<<<<<< HEAD
-import { Row, Table, Button, Popconfirm, Modal, Checkbox } from 'antd';
-=======
 import { Row, Table, Button, Popconfirm, Modal, Checkbox, Select } from 'antd';
 const Option = Select.Option;
->>>>>>> a373dbcb
 const CheckboxGroup = Checkbox.Group;
 import { MANAGER_IP, trialJobStatus, COLUMN, COLUMN_INDEX } from '../../static/const';
 import { convertDuration, intermediateGraphOption, killJob } from '../../static/function';
 import { TableObj, TrialJob } from '../../static/interface';
 import OpenRow from '../public-child/OpenRow';
-<<<<<<< HEAD
-=======
 import Compare from '../Modal/Compare';
->>>>>>> a373dbcb
 import IntermediateVal from '../public-child/IntermediateVal'; // table default metric column
 import '../../static/style/search.scss';
 require('../../static/style/tableStatus.css');
@@ -360,12 +353,8 @@
                         render: (text: string, record: TableObj) => {
                             let duration;
                             if (record.duration !== undefined) {
-<<<<<<< HEAD
-                                if (record.duration > 0 && record.duration < 1) {
-=======
                                 // duration is nagative number(-1) & 0-1
                                 if (record.duration > 0 && record.duration < 1 || record.duration < 0) {
->>>>>>> a373dbcb
                                     duration = `${record.duration}s`;
                                 } else {
                                     duration = convertDuration(record.duration);
