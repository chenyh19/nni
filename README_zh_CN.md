<p align="center">
<img src="docs/img/nni_logo.png" width="300"/>
</p>

* * *

[![MIT 许可证](https://img.shields.io/badge/license-MIT-brightgreen.svg)](LICENSE) [![生成状态](https://msrasrg.visualstudio.com/NNIOpenSource/_apis/build/status/Microsoft.nni)](https://msrasrg.visualstudio.com/NNIOpenSource/_build/latest?definitionId=6) [![问题](https://img.shields.io/github/issues-raw/Microsoft/nni.svg)](https://github.com/Microsoft/nni/issues?q=is%3Aissue+is%3Aopen) [![Bug](https://img.shields.io/github/issues/Microsoft/nni/bug.svg)](https://github.com/Microsoft/nni/issues?q=is%3Aissue+is%3Aopen+label%3Abug) [![拉取请求](https://img.shields.io/github/issues-pr-raw/Microsoft/nni.svg)](https://github.com/Microsoft/nni/pulls?q=is%3Apr+is%3Aopen) [![版本](https://img.shields.io/github/release/Microsoft/nni.svg)](https://github.com/Microsoft/nni/releases) [![进入 https://gitter.im/Microsoft/nni 聊天室提问](https://badges.gitter.im/Microsoft/nni.svg)](https://gitter.im/Microsoft/nni?utm_source=badge&utm_medium=badge&utm_campaign=pr-badge&utm_content=badge) [![文档状态](https://readthedocs.org/projects/nni/badge/?version=latest)](https://nni.readthedocs.io/en/latest/?badge=latest)

[English](README.md)

NNI (Neural Network Intelligence) 是自动机器学习（AutoML）的工具包。 它通过多种调优的算法来搜索最好的神经网络结构和（或）超参，并支持单机、本地多机、云等不同的运行环境。

### **NNI [v0.7](https://github.com/Microsoft/nni/releases) 已发布！**

<p align="center">
  <a href="#nni-v05-has-been-released"><img src="docs/img/overview.svg" /></a>
</p>

<table>
  <tbody>
    <tr align="center" valign="bottom">
      <td>
        <b>支持的框架</b>
        <img src="docs/img/bar.png"/>
      </td>
      <td>
        <b>调优算法</b>
        <img src="docs/img/bar.png"/>
      </td>
      <td>
        <b>训练服务</b>
        <img src="docs/img/bar.png"/>
      </td>
    </tr>
    <tr/>
    <tr valign="top">
      <td>
        <ul>
          <li>PyTorch</li>
          <li>TensorFlow</li>
          <li>Keras</li>
          <li>MXNet</li>
          <li>Caffe2</li>
          <li>CNTK (Python 语言)</li>
          <li>Chainer</li>
          <li>Theano</li>
        </ul>
      </td>
      <td>
        <a href="docs/zh_CN/BuiltinTuner.md">Tuner（调参器）</a>
        <ul>
          <li><a href="docs/zh_CN/BuiltinTuner.md#TPE">TPE</a></li>
          <li><a href="docs/zh_CN/BuiltinTuner.md#Random">Random Search（随机搜索）</a></li>
          <li><a href="docs/zh_CN/BuiltinTuner.md#Anneal">Anneal（退火算法）</a></li>
          <li><a href="docs/zh_CN/BuiltinTuner.md#Evolution">Naive Evolution（进化算法）</a></li>
          <li><a href="docs/zh_CN/BuiltinTuner.md#SMAC">SMAC</a></li>
          <li><a href="docs/zh_CN/BuiltinTuner.md#Batch">Batch（批处理）</a></li>
          <li><a href="docs/zh_CN/BuiltinTuner.md#Grid">Grid Search（遍历搜索）</a></li>
          <li><a href="docs/zh_CN/BuiltinTuner.md#Hyperband">Hyperband</a></li>
          <li><a href="docs/zh_CN/BuiltinTuner.md#NetworkMorphism">Network Morphism</a></li>
          <li><a href="examples/tuners/enas_nni/README_zh_CN.md">ENAS</a></li>
          <li><a href="docs/zh_CN/BuiltinTuner.md#NetworkMorphism#MetisTuner">Metis Tuner</a></li>
          <li><a href="docs/zh_CN/BuiltinTuner.md#BOHB">BOHB</a></li>
        </ul>
          <a href="docs/zh_CN/BuiltinAssessors.md#assessor">Assessor（评估器）</a> 
        <ul>
          <li><a href="docs/zh_CN/BuiltinAssessors.md#Medianstop">Median Stop</a></li>
          <li><a href="docs/zh_CN/BuiltinAssessors.md#Curvefitting">Curve Fitting</a></li>
        </ul>
      </td>
      <td>
      <ul>
        <li><a href="docs/zh_CN/LocalMode.md">本地计算机</a></li>
        <li><a href="docs/zh_CN/RemoteMachineMode.md">远程计算机</a></li>
        <li><a href="docs/zh_CN/PaiMode.md">OpenPAI</a></li>
        <li><a href="docs/zh_CN/KubeflowMode.md">Kubeflow</a></li>
        <li><a href="docs/zh_CN/FrameworkControllerMode.md">基于 Kubernetes（AKS 等等）的 FrameworkController</a></li>
      </ul>
      </td>
    </tr>
  </tbody>
</table>

## **使用场景**

* 在本机尝试使用不同的自动机器学习（AutoML）算法来训练模型。
* 在分布式环境中加速自动机器学习（如：远程 GPU 工作站和云服务器）。
* 定制自动机器学习算法，或比较不同的自动机器学习算法。
* 在机器学习平台中支持自动机器学习。

## 相关项目

以开发和先进技术为目标，[Microsoft Research (MSR)](https://www.microsoft.com/en-us/research/group/systems-research-group-asia/) 发布了一些开源项目。

* [OpenPAI](https://github.com/Microsoft/pai)：作为开源平台，提供了完整的 AI 模型训练和资源管理能力，能轻松扩展，并支持各种规模的私有部署、云和混合环境。
* [FrameworkController](https://github.com/Microsoft/frameworkcontroller)：开源的通用 Kubernetes Pod 控制器，通过单个控制器来编排 Kubernetes 上所有类型的应用。
* [MMdnn](https://github.com/Microsoft/MMdnn)：一个完整、跨框架的解决方案，能够转换、可视化、诊断深度神经网络模型。 MMdnn 中的 "MM" 表示model management（模型管理），而 "dnn" 是 deep neural network（深度神经网络）的缩写。
* [SPTAG](https://github.com/Microsoft/SPTAG) : Space Partition Tree And Graph (SPTAG) 是用于大规模向量的最近邻搜索场景的开源库。

我们鼓励研究人员和学生利用这些项目来加速 AI 开发和研究。

## **安装和验证**

在 Windows 本机模式下，并且是第一次使用 PowerShell 来运行脚本，需要**使用管理员权限**运行一次下列命令：

```bash
    Set-ExecutionPolicy -ExecutionPolicy Unrestricted
```

**通过 pip 命令安装**

* 当前支持 Linux，MacOS 和 Windows（本机，远程，OpenPAI 模式），在 Ubuntu 16.04 或更高版本，MacOS 10.14.1 以及 Windows 10.1809 上进行了测试。 在 `python >= 3.5` 的环境中，只需要运行 `pip install` 即可完成安装。

Linux 和 macOS

```bash
python3 -m pip install --upgrade nni
```

Windows

```bash
python -m pip install --upgrade nni
```

注意：

* 如果需要将 NNI 安装到自己的 home 目录中，可使用 `--user`，这样也不需要任何特殊权限。
<<<<<<< HEAD
* 当前 NNI 在 Windows 上仅支持本机模式。 强烈推荐使用 Anaconda 或 Miniconda 在 Windows 上安装 NNI。
=======
* 目前，Windows 上的 NNI 支持本机，远程和 OpenPAI 模式。 强烈推荐使用 Anaconda 或 Miniconda 在 Windows 上安装 NNI。
>>>>>>> 139de6a7
* 如果遇到如`Segmentation fault` 这样的任何错误请参考[常见问题](docs/zh_CN/FAQ.md)。

**通过源代码安装**

* 当前支持 Linux（Ubuntu 16.04 或更高版本），MacOS（10.14.1）以及 Windows 10（1809 版）。 

Linux 和 macOS

* 在 `python >= 3.5` 的环境中运行命令： `git` 和 `wget`，确保安装了这两个组件。

```bash
    git clone -b v0.7 https://github.com/Microsoft/nni.git
    cd nni
    source install.sh
```

Windows

* 在 `python >=3.5` 的环境中运行命令： `git` 和 `PowerShell`，确保安装了这两个组件。

```bash
  git clone -b v0.7 https://github.com/Microsoft/nni.git
  cd nni
  powershell ./install.ps1
```

参考[安装 NNI](docs/zh_CN/Installation.md) 了解系统需求。

For NNI on Windows, please refer to [NNI on Windows](docs/en_US/NniOnWindows.md)

**验证安装**

以下示例 Experiment 依赖于 TensorFlow 。 在运行前确保安装了 **TensorFlow**。

* 通过克隆源代码下载示例。

```bash
    git clone -b v0.7 https://github.com/Microsoft/nni.git
```

Linux 和 macOS

* 运行 MNIST 示例。

```bash
    nnictl create --config nni/examples/trials/mnist/config.yml
```

Windows

* 运行 MNIST 示例。

```bash
    nnictl create --config nni/examples/trials/mnist/config_windows.yml
```

* 在命令行中等待输出 `INFO: Successfully started experiment!`。 此消息表明 Experiment 已成功启动。 通过命令行输出的 `Web UI url` 来访问 Experiment 的界面。

```text
INFO: Starting restful server...
INFO: Successfully started Restful server!
INFO: Setting local config...
INFO: Successfully set local config!
INFO: Starting experiment...
INFO: Successfully started experiment!
-----------------------------------------------------------------------
The experiment id is egchD4qy
The Web UI urls are: http://223.255.255.1:8080   http://127.0.0.1:8080
-----------------------------------------------------------------------

You can use these commands to get more information about the experiment
-----------------------------------------------------------------------
         commands                       description

1. nnictl experiment show        show the information of experiments
2. nnictl trial ls               list all of trial jobs
3. nnictl top                    monitor the status of running experiments
4. nnictl log stderr             show stderr log content
5. nnictl log stdout             show stdout log content
6. nnictl stop                   stop an experiment
7. nnictl trial kill             kill a trial job by id
8. nnictl --help                 get help information about nnictl
-----------------------------------------------------------------------
```

* 在浏览器中打开 `Web UI url`，可看到下图的 Experiment 详细信息，以及所有的 Trial 任务。 查看[这里](docs/zh_CN/WebUI.md)的更多页面。

<table style="border: none">
    <th><img src="./docs/img/webui_overview_page.png" alt="drawing" width="395"/></th>
    <th><img src="./docs/img/webui_trialdetail_page.png" alt="drawing" width="410"/></th>
</table>

## **文档**

* [NNI 概述](docs/zh_CN/Overview.md)
* [快速入门](docs/zh_CN/QuickStart.md)

## **入门**

* [安装 NNI](docs/zh_CN/Installation.md)
* [使用命令行工具 nnictl](docs/zh_CN/Nnictl.md)
* [使用 NNIBoard](docs/zh_CN/WebUI.md)
* [如何定义搜索空间](docs/zh_CN/SearchSpaceSpec.md)
* [如何编写 Trial 代码](docs/zh_CN/Trials.md)
* [如何选择 Tuner、搜索算法](docs/zh_CN/BuiltinTuner.md)
* [配置 Experiment](docs/zh_CN/ExperimentConfig.md)
* [如何使用 Annotation](docs/zh_CN/Trials.md#nni-python-annotation)

## **教程**

* [在本机运行 Experiment (支持多 GPU 卡)](docs/zh_CN/LocalMode.md)
* [在多机上运行 Experiment](docs/zh_CN/RemoteMachineMode.md)
* [在 OpenPAI 上运行 Experiment](docs/zh_CN/PaiMode.md)
* [在 Kubeflow 上运行 Experiment。](docs/zh_CN/KubeflowMode.md)
* [尝试不同的 Tuner](docs/zh_CN/tuners.rst)
* [尝试不同的 Assessor](docs/zh_CN/assessors.rst)
* [实现自定义 Tuner](docs/zh_CN/CustomizeTuner.md)
* [实现自定义 Assessor](docs/zh_CN/CustomizeAssessor.md)
* [使用进化算法为阅读理解任务找到好模型](examples/trials/ga_squad/README_zh_CN.md)

## **贡献**

欢迎贡献代码或提交建议，可在 [GitHub issues](https://github.com/Microsoft/nni/issues) 跟踪需求和 Bug。

推荐新贡献者从标有 **good first issue** 的简单需求开始。

如要安装 NNI 开发环境，参考：[配置 NNI 开发环境](docs/zh_CN/SetupNniDeveloperEnvironment.md)。

在写代码之前，请查看并熟悉 NNI 代码贡献指南：[贡献](docs/zh_CN/Contributing.md)。

我们正在编写[如何调试](docs/zh_CN/HowToDebug.md) 的页面，欢迎提交建议和问题。

## **许可协议**

代码库遵循 [MIT 许可协议](LICENSE)<|MERGE_RESOLUTION|>--- conflicted
+++ resolved
@@ -126,11 +126,7 @@
 注意：
 
 * 如果需要将 NNI 安装到自己的 home 目录中，可使用 `--user`，这样也不需要任何特殊权限。
-<<<<<<< HEAD
-* 当前 NNI 在 Windows 上仅支持本机模式。 强烈推荐使用 Anaconda 或 Miniconda 在 Windows 上安装 NNI。
-=======
 * 目前，Windows 上的 NNI 支持本机，远程和 OpenPAI 模式。 强烈推荐使用 Anaconda 或 Miniconda 在 Windows 上安装 NNI。
->>>>>>> 139de6a7
 * 如果遇到如`Segmentation fault` 这样的任何错误请参考[常见问题](docs/zh_CN/FAQ.md)。
 
 **通过源代码安装**
